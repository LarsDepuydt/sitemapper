--- conflicted
+++ resolved
@@ -72,29 +72,6 @@
 
 You can add options on the initial Sitemapper object when instantiating it.
 
-<<<<<<< HEAD
-+ `requestHeaders`: (Object) - Additional Request Headers (e.g. `User-Agent`)
-+ `timeout`: (Number) - Maximum timeout in ms for a single URL. Default: 15000 (15 seconds)
-+ `url`: (String) - Sitemap URL to crawl
-+ `debug`: (Boolean) - Enables/Disables debug console logging. Default: False
-+ `concurrency`: (Number) - Sets the maximum number of concurrent sitemap crawling threads. Default: 10
-+ `retries`: (Number) - Sets the maximum number of retries to attempt in case of an error response (e.g. 404 or Timeout). Default: 0
-+ `rejectUnauthorized`: (Boolean) - If true, it will throw on invalid certificates, such as expired or self-signed ones. Default: True
-+ `lastmod`: (Number) - Timestamp of the minimum lastmod value allowed for returned urls
-+ `fields` : (Object) - An object of fields to be returned from the sitemap. For Example: `{ loc: true, lastmod: true, changefreq: true, priority: true }`. Leaving a field out has the same effect as `field: false`. If not specified sitemapper defaults to returning the 'classic' array of urls.
-+ `proxyAgent`: (HttpProxyAgent|HttpsProxyAgent) - instance of npm "hpagent" HttpProxyAgent or HttpsProxyAgent to be passed to npm "got"
-
-```javascript
-
-const sitemapper = new Sitemapper({
-  url: 'https://art-works.community/sitemap.xml',
-  rejectUnauthorized: true,
-  timeout: 15000,
-  requestHeaders: {
-    'User-Agent': 'Mozilla/5.0 (X11; Ubuntu; Linux x86_64; rv:81.0) Gecko/20100101 Firefox/81.0'
-  }
-});
-=======
 - `requestHeaders`: (Object) - Additional Request Headers (e.g. `User-Agent`)
 - `timeout`: (Number) - Maximum timeout in ms for a single URL. Default: 15000 (15 seconds)
 - `url`: (String) - Sitemap URL to crawl
@@ -105,7 +82,7 @@
 - `lastmod`: (Number) - Timestamp of the minimum lastmod value allowed for returned urls
 - `proxyAgent`: (HttpProxyAgent|HttpsProxyAgent) - instance of npm "hpagent" HttpProxyAgent or HttpsProxyAgent to be passed to npm "got"
 - `exclusions`: (Array<RegExp>) - Array of regex patterns to exclude URLs from being processed
-- `field`: (Object) - An object of fields to be returned from the sitemap. Leaving a field out has the same effect as `<field>: false`. If not specified sitemapper defaults to returning the 'classic' array of urls. Available fields:
+- `fields`: (Object) - An object of fields to be returned from the sitemap. Leaving a field out has the same effect as `<field>: false`. If not specified sitemapper defaults to returning the 'classic' array of urls. Available fields:
   - `loc`: (Boolean) - The URL location of the page
   - `lastmod`: (Boolean) - The date of last modification of the page
   - `changefreq`: (Boolean) - How frequently the page is likely to change
@@ -118,10 +95,9 @@
   - `video:thumbnail_loc`: (Boolean) - The thumbnail URL of the video (for video sitemaps)
 
 For Example:
->>>>>>> d14590c8
 
 ```
-field: {
+fields: {
   loc: true,
   lastmod: true,
   changefreq: true,
@@ -145,7 +121,7 @@
   concurrency: 2,
   retries: 1,
   rejectUnauthorized: false,
-  field: {
+  fields: {
     loc: true,
     lastmod: true,
     changefreq: true,
